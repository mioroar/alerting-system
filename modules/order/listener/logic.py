<<<<<<< HEAD
import asyncpg
from typing import Tuple
=======
# from modules.manager import BaseListenerManager
# from modules.order.listener.logic import OrderListener
>>>>>>> 409ff4f1

from modules.listener import Listener

<<<<<<< HEAD

class OrderListener(Listener):
    """Слушатель плотности ордеров.
    
    Отслеживает крупные ордера в стакане, которые держатся определенное время
    на определенном расстоянии от текущей цены.
    """

    def __init__(
        self,
        condition_id: str,
        direction: str,
        percent: float,
        interval: int,
        window_sec: int | None = None,
    ) -> None:
        """Инициализирует слушатель ордеров.

        Args:
            condition_id: Уникальный идентификатор условия.
            direction: Направление сравнения ('>' или '<').
            percent: Размер ордера в USD (используется как временное значение).
            interval: Интервал проверки в секундах.
            window_sec: Длина окна расчёта в секундах.
        """
        super().__init__(condition_id, direction, percent, interval, window_sec)
        self.matched: list[Tuple[str, float, float, int]] = []
        
        # Специфичные параметры для order
        self.size_usd: float = 1000000.0
        self.max_percent: float = 5.0
        self.min_duration: int = 300

    @property
    def period_sec(self) -> int:
        """Возвращает интервал между обновлениями состояния."""
        return self.interval

    def set_order_params(
        self, 
        size_usd: float, 
        max_percent: float, 
        min_duration: int
    ) -> None:
        """Устанавливает специфичные параметры для order-слушателя.

        Args:
            size_usd: Минимальный размер ордера в USD.
            max_percent: Максимальное отклонение от текущей цены (%).
            min_duration: Минимальное время жизни ордера в секундах.
        """
        self.size_usd = size_usd
        self.max_percent = max_percent
        self.min_duration = min_duration

    async def update_state(self, db_pool: asyncpg.Pool) -> None:
        """Обновляет состояние слушателя данными о плотности ордеров.

        Выполняет SQL-запрос для получения крупных ордеров, которые держатся
        достаточно долго в пределах заданного отклонения от текущей цены.

        Args:
            db_pool: Пул соединений с базой данных.
        """
        self.matched.clear()
        async with db_pool.acquire() as conn:
            rows = await conn.fetch(
                """
                SELECT symbol, 
                       order_type,
                       size_usd,
                       duration_sec,
                       percent_from_market
                FROM order_density 
                WHERE size_usd >= $1 
                  AND ABS(percent_from_market) <= $2
                  AND duration_sec >= $3
                  AND ts >= NOW() - INTERVAL '1 hour'
                ORDER BY size_usd DESC
                """,
                self.size_usd,
                self.max_percent,
                self.min_duration,
            )
        
        for row in rows:
            if self._trigger(row["size_usd"], row["duration_sec"]):
                self.matched.append((
                    row["symbol"],
                    float(row["size_usd"]),
                    float(row["percent_from_market"]),
                    int(row["duration_sec"])
                ))

    async def notify(self) -> None:
        """Отправляет уведомления подписчикам о найденных крупных ордерах.

        Формирует текстовые сообщения для каждого найденного ордера
        и отправляет их всем подписчикам.
        """
        if not self.subscribers or not self.matched:
            return
        
        for symbol, size_usd, percent_from_market, duration_sec in self.matched:
            direction_text = "выше" if percent_from_market > 0 else "ниже"
            size_formatted = self._format_usd(size_usd)
            duration_formatted = self._format_duration(duration_sec)
            
            text = (
                f"[ORDER] {symbol}: крупный ордер {size_formatted} "
                f"({abs(percent_from_market):.2f}% {direction_text} цены) "
                f"держится {duration_formatted}"
            )
            await self._notify_subscribers(text)

    def _trigger(self, size_usd: float, duration_sec: int) -> bool:
        """Проверяет условие срабатывания на основе размера и времени жизни ордера.

        Args:
            size_usd: Размер ордера в USD.
            duration_sec: Время жизни ордера в секундах.

        Returns:
            True если условие сработало, False в противном случае.
        """
        if self.direction == ">":
            return size_usd >= self.size_usd and duration_sec >= self.min_duration
        elif self.direction == "<":
            return size_usd <= self.size_usd and duration_sec >= self.min_duration
        return False

    def _format_usd(self, value: float) -> str:
        """Форматирует сумму в USD в человекочитаемый вид.

        Args:
            value: Сумма в USD.
=======
# class OrderListenerManager(BaseListenerManager[OrderListener]):
#     """Менеджер для OrderListener.
    
#     Управляет жизненным циклом слушателей плотности ордеров,
#     обеспечивает создание, обновление и удаление OrderListener экземпляров.
#     Переопределяет методы для корректной работы с тремя параметрами order.
#     """
    
#     def __init__(self) -> None:
#         """Инициализирует менеджер с типом OrderListener."""
#         super().__init__(OrderListener)

#     def get_condition_id(self, params: dict) -> str:
#         """Генерирует уникальный ID условия для order-слушателя.

#         Для order учитываются: direction, size_usd, max_percent, min_duration.

#         Args:
#             params (dict): Параметры слушателя.

#         Returns:
#             str: Уникальный идентификатор.
#         """
#         key_fields = [
#             ("direction", params["direction"]),
#             ("size_usd", params.get("size_usd", params.get("percent", 0))),
#             ("max_percent", params.get("max_percent", 0)),
#             ("min_duration", params.get("min_duration", 0)),
#         ]
        
#         return str(hash(tuple(key_fields)))

#     async def add_listener(
#         self,
#         params: dict,
#         user_id: int | None = None,
#     ) -> OrderListener:
#         """Создает или возвращает OrderListener с заданными параметрами.

#         Args:
#             params (dict): Параметры слушателя:
#                 - direction (str): '>' или '<'
#                 - size_usd (float): Пороговое значение размера в USD
#                 - max_percent (float): Максимальное отклонение от цены
#                 - min_duration (int): Минимальная длительность в секундах
#                 - interval (int, optional): Интервал проверки (по умолчанию 60)
#             user_id (int | None): ID пользователя для подписки.

#         Returns:
#             OrderListener: Экземпляр слушателя.
#         """
#         # Извлекаем параметры для order
#         size_usd = params.get("size_usd", params.get("percent", 1000000))
#         max_percent = params.get("max_percent", 5.0)
#         min_duration = params.get("min_duration", 300)
        
#         # Обновляем params для корректной работы базового класса
#         order_params = {
#             "direction": params["direction"],
#             "percent": size_usd,  # Используем как временное значение
#             "interval": params.get("interval", 60),
#             "window_sec": params.get("window_sec", 60),
#             "size_usd": size_usd,
#             "max_percent": max_percent,
#             "min_duration": min_duration,
#         }
        
#         # Вызываем базовый метод
#         listener = await super().add_listener(order_params, user_id)
        
#         # Устанавливаем специфичные для order параметры
#         listener.set_order_params(size_usd, max_percent, min_duration)
        
#         return listener
>>>>>>> 409ff4f1

        Returns:
            Отформатированная строка с суффиксом.
        """
        if value >= 1_000_000:
            return f"${value / 1_000_000:.1f}M"
        elif value >= 1_000:
            return f"${value / 1_000:.1f}K"
        else:
            return f"${value:.0f}"

<<<<<<< HEAD
    def _format_duration(self, seconds: int) -> str:
        """Форматирует время в секундах в человекочитаемый вид.
=======
# # Глобальный экземпляр менеджера
# order_listener_manager = OrderListenerManager()
>>>>>>> 409ff4f1

        Args:
            seconds: Время в секундах.

<<<<<<< HEAD
        Returns:
            Отформатированная строка времени.
        """
        if seconds >= 3600:
            hours = seconds // 3600
            return f"{hours}ч"
        elif seconds >= 60:
            minutes = seconds // 60
            return f"{minutes}мин"
        else:
            return f"{seconds}сек"

    async def _notify_subscribers(self, text: str) -> None:
        """Временная реализация уведомлений подписчиков.

        Args:
            text: Текст уведомления для отправки.
        """
        # Временная реализация - просто выводим в консоль
        # В будущем должна использоваться реализация из базового класса
        for user_id in self.subscribers:
            print(f"Alert for user {user_id}: {text}")
=======
# async def get_order_listener_manager() -> OrderListenerManager:
#     """Возвращает глобальный экземпляр OrderListenerManager.

#     Обеспечивает единственность менеджера для всего приложения.

#     Returns:
#         OrderListenerManager: Глобальный экземпляр менеджера для order-слушателей.
#     """
#     return order_listener_manager
>>>>>>> 409ff4f1
<|MERGE_RESOLUTION|>--- conflicted
+++ resolved
@@ -1,14 +1,8 @@
-<<<<<<< HEAD
 import asyncpg
 from typing import Tuple
-=======
-# from modules.manager import BaseListenerManager
-# from modules.order.listener.logic import OrderListener
->>>>>>> 409ff4f1
 
 from modules.listener import Listener
 
-<<<<<<< HEAD
 
 class OrderListener(Listener):
     """Слушатель плотности ордеров.
@@ -142,85 +136,8 @@
 
     def _format_usd(self, value: float) -> str:
         """Форматирует сумму в USD в человекочитаемый вид.
-
         Args:
             value: Сумма в USD.
-=======
-# class OrderListenerManager(BaseListenerManager[OrderListener]):
-#     """Менеджер для OrderListener.
-    
-#     Управляет жизненным циклом слушателей плотности ордеров,
-#     обеспечивает создание, обновление и удаление OrderListener экземпляров.
-#     Переопределяет методы для корректной работы с тремя параметрами order.
-#     """
-    
-#     def __init__(self) -> None:
-#         """Инициализирует менеджер с типом OrderListener."""
-#         super().__init__(OrderListener)
-
-#     def get_condition_id(self, params: dict) -> str:
-#         """Генерирует уникальный ID условия для order-слушателя.
-
-#         Для order учитываются: direction, size_usd, max_percent, min_duration.
-
-#         Args:
-#             params (dict): Параметры слушателя.
-
-#         Returns:
-#             str: Уникальный идентификатор.
-#         """
-#         key_fields = [
-#             ("direction", params["direction"]),
-#             ("size_usd", params.get("size_usd", params.get("percent", 0))),
-#             ("max_percent", params.get("max_percent", 0)),
-#             ("min_duration", params.get("min_duration", 0)),
-#         ]
-        
-#         return str(hash(tuple(key_fields)))
-
-#     async def add_listener(
-#         self,
-#         params: dict,
-#         user_id: int | None = None,
-#     ) -> OrderListener:
-#         """Создает или возвращает OrderListener с заданными параметрами.
-
-#         Args:
-#             params (dict): Параметры слушателя:
-#                 - direction (str): '>' или '<'
-#                 - size_usd (float): Пороговое значение размера в USD
-#                 - max_percent (float): Максимальное отклонение от цены
-#                 - min_duration (int): Минимальная длительность в секундах
-#                 - interval (int, optional): Интервал проверки (по умолчанию 60)
-#             user_id (int | None): ID пользователя для подписки.
-
-#         Returns:
-#             OrderListener: Экземпляр слушателя.
-#         """
-#         # Извлекаем параметры для order
-#         size_usd = params.get("size_usd", params.get("percent", 1000000))
-#         max_percent = params.get("max_percent", 5.0)
-#         min_duration = params.get("min_duration", 300)
-        
-#         # Обновляем params для корректной работы базового класса
-#         order_params = {
-#             "direction": params["direction"],
-#             "percent": size_usd,  # Используем как временное значение
-#             "interval": params.get("interval", 60),
-#             "window_sec": params.get("window_sec", 60),
-#             "size_usd": size_usd,
-#             "max_percent": max_percent,
-#             "min_duration": min_duration,
-#         }
-        
-#         # Вызываем базовый метод
-#         listener = await super().add_listener(order_params, user_id)
-        
-#         # Устанавливаем специфичные для order параметры
-#         listener.set_order_params(size_usd, max_percent, min_duration)
-        
-#         return listener
->>>>>>> 409ff4f1
 
         Returns:
             Отформатированная строка с суффиксом.
@@ -232,18 +149,12 @@
         else:
             return f"${value:.0f}"
 
-<<<<<<< HEAD
     def _format_duration(self, seconds: int) -> str:
         """Форматирует время в секундах в человекочитаемый вид.
-=======
-# # Глобальный экземпляр менеджера
-# order_listener_manager = OrderListenerManager()
->>>>>>> 409ff4f1
 
         Args:
             seconds: Время в секундах.
 
-<<<<<<< HEAD
         Returns:
             Отформатированная строка времени.
         """
@@ -266,14 +177,3 @@
         # В будущем должна использоваться реализация из базового класса
         for user_id in self.subscribers:
             print(f"Alert for user {user_id}: {text}")
-=======
-# async def get_order_listener_manager() -> OrderListenerManager:
-#     """Возвращает глобальный экземпляр OrderListenerManager.
-
-#     Обеспечивает единственность менеджера для всего приложения.
-
-#     Returns:
-#         OrderListenerManager: Глобальный экземпляр менеджера для order-слушателей.
-#     """
-#     return order_listener_manager
->>>>>>> 409ff4f1
